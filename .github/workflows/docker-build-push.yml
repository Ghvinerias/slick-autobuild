--- conflicted
+++ resolved
@@ -58,14 +58,9 @@
       - name: Login to DockerHub
         uses: docker/login-action@v3
         with:
-<<<<<<< HEAD
           username: $DOCKER_USERNAME
           password: $DOCKER_PASSWORD
-=======
-          username: ${{ steps.secrets.outputs.DOCKER_USERNAME }}
-          password: ${{ steps.secrets.outputs.DOCKER_PASSWORD }}
->>>>>>> cfede43d
-
+         
       - name: Run tests
         run: go test -v ./...
 
@@ -106,13 +101,8 @@
       - name: Send Telegram notification
         uses: appleboy/telegram-action@master
         with:
-<<<<<<< HEAD
           to: $TELEGRAM_CHAT_ID
           token: $TELEGRAM_BOT_TOKEN
-=======
-          to: ${{ needs.build-and-push.outputs.telegram_chat_id }}
-          token: ${{ needs.build-and-push.outputs.telegram_bot_token }}
->>>>>>> cfede43d
           message: |
             🐳 Docker image build status: ${{ needs.build-and-push.result == 'success' && '✅ Success' || '❌ Failed' }}
 
