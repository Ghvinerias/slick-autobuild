name: Go Unit Tests

permissions:
  contents: read
  actions: read

on:
  push:
    branches: [main, master]
    paths:
      - "**/*.go"
      - "go.mod"
      - "go.sum"
  pull_request:
    branches: [main]
    paths:
      - "**/*.go"
      - "go.mod"
      - "go.sum"

jobs:
  test:
    runs-on: ubuntu-latest
    outputs:
      telegram_chat_id: ${{ steps.secrets.outputs.TELEGRAM_CHAT_ID }}
      telegram_bot_token: ${{ steps.secrets.outputs.TELEGRAM_BOT_TOKEN }}
    steps:
      - name: Get Secrets
        id: secrets
        uses: bitwarden/sm-action@v2
        with:
          access_token: $BW_ACCESS_TOKEN
          base_url: https://vault.bitwarden.com
          secrets: |
            2f3b9e39-4af4-463e-bfae-b35400c41034 > TELEGRAM_CHAT_ID
            7ceeeaf0-9ce5-4fde-ad1a-b35400c3dcd4 > TELEGRAM_BOT_TOKEN

      - name: Checkout code
        uses: actions/checkout@v5

      - name: Set up Go
        uses: actions/setup-go@v6
        with:
          go-version: "1.22"

      - name: Install dependencies
        run: go mod download

      - name: Run tests
        run: go test -v -coverprofile=coverage.out ./...

      - name: Upload coverage to Codecov
        uses: codecov/codecov-action@v5
        with:
          files: ./coverage.out
          flags: slick-autobuild
          name: slick-autobuild-coverage
          fail_ci_if_error: false

  notify:
    needs: [test]
    if: ${{ always() }}
    runs-on: ubuntu-latest
    steps:
      - name: Send Telegram notification
        uses: appleboy/telegram-action@master
        with:
<<<<<<< HEAD
          to: $TELEGRAM_CHAT_ID
          token: $TELEGRAM_BOT_TOKEN
=======
          to: ${{ needs.test.outputs.telegram_chat_id }}
          token: ${{ needs.test.outputs.telegram_bot_token }}
>>>>>>> cfede43d
          message: |
            🧪 Go Unit Tests: ${{ needs.test.result == 'success' && '✅ Success' || '❌ Failed' }}

            Repository: ${{ github.repository }}
            Branch: ${{ github.ref_name }}
            Commit: ${{ github.event.after || github.event.pull_request.head.sha }}
            Triggered by: ${{ github.actor }}<|MERGE_RESOLUTION|>--- conflicted
+++ resolved
@@ -65,13 +65,8 @@
       - name: Send Telegram notification
         uses: appleboy/telegram-action@master
         with:
-<<<<<<< HEAD
           to: $TELEGRAM_CHAT_ID
           token: $TELEGRAM_BOT_TOKEN
-=======
-          to: ${{ needs.test.outputs.telegram_chat_id }}
-          token: ${{ needs.test.outputs.telegram_bot_token }}
->>>>>>> cfede43d
           message: |
             🧪 Go Unit Tests: ${{ needs.test.result == 'success' && '✅ Success' || '❌ Failed' }}
 
